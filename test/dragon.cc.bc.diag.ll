; ModuleID = 'test/dragon.cc.bc.diag'
target datalayout = "e-p:64:64:64-i1:8:8-i8:8:8-i16:16:16-i32:32:32-i64:64:64-f32:32:32-f64:64:64-v64:64:64-v128:128:128-a0:0:64-s0:64:64-f80:128:128-n8:16:32:64-S128"
target triple = "x86_64-unknown-linux-gnu"

<<<<<<< HEAD
@.str = private unnamed_addr constant [6 x i8] c"Beep.\00", align 1
@.str1 = private unnamed_addr constant [25 x i8] c"Usage: ./dragon <number>\00", align 1
@.str2 = private unnamed_addr constant [17 x i8] c"dragon(%d) = %f\0A\00", align 1

define void @_Z3fooi(i32 %n) nounwind uwtable {
  %1 = srem i32 %n, 100
  %2 = icmp eq i32 %1, 0
  br i1 %2, label %3, label %5

; <label>:3                                       ; preds = %0
  %4 = tail call i32 @puts(i8* getelementptr inbounds ([6 x i8]* @.str, i64 0, i64 0))
  br label %5

; <label>:5                                       ; preds = %3, %0
  ret void
}

declare i32 @puts(i8* nocapture) nounwind

=======
@.str = private unnamed_addr constant [25 x i8] c"Usage: ./dragon <number>\00", align 1
@.str1 = private unnamed_addr constant [17 x i8] c"dragon(%d) = %f\0A\00", align 1

>>>>>>> 555a31b8
define double @_Z6dragoni(i32 %n) nounwind uwtable readnone {
  %1 = icmp slt i32 %n, 3
  br i1 %1, label %._crit_edge, label %.lr.ph

.lr.ph:                                           ; preds = %0
  %2 = add i32 %n, 1
  br label %dgen

dgen:                                             ; preds = %.lr.ph
<<<<<<< HEAD
  %expt = uitofp i32 %n to double
  %eigvexpt = call double @llvm.pow.f64(double 0xBFBB0404CAEA102C, double %expt)
  %pdn = fmul double 0xBFEC1D6FA8181881, %eigvexpt
  %pdn1 = fmul double 0x3FD0F44336F5F8FE, %eigvexpt
  %pdn2 = fmul double 0x3FD96E64D270F57C, %eigvexpt
  %eigvexpt3 = call double @llvm.pow.f64(double 0x3FF1B0404CAEA102, double %expt)
  %pdn4 = fmul double 0x3FC623BE35035B1E, %eigvexpt3
  %pdn5 = fmul double 0x3FE17B9D50A18A42, %eigvexpt3
  %pdn6 = fmul double 0x3FEA396BF8F24F62, %eigvexpt3
  %eigvexpt7 = call double @llvm.pow.f64(double 1.000000e+00, double %expt)
  %pdn8 = fmul double 0x3C94D67C61A99EB6, %eigvexpt7
  %pdn9 = fmul double 0xBFDC9F25C5BFEDD2, %eigvexpt7
  %pdn10 = fmul double 0x3FEC9F25C5BFEDDB, %eigvexpt7
  %ik_kj = fmul double %pdn, 0xBFF09FC209315134
  %dotp = fadd double %ik_kj, 0.000000e+00
  %ik_kj11 = fmul double %pdn4, 0x3FE01F0E0F51E37F
  %dotp12 = fadd double %ik_kj11, %dotp
  %ik_kj13 = fmul double %pdn8, 0xBC8EAA83E6291121
  %dotp14 = fadd double %ik_kj13, %dotp12
  %pdpxj = fmul double %dotp14, 1.000000e+00
  %xf = fadd double %pdpxj, 0.000000e+00
  %ik_kj15 = fmul double %pdn, 0x3FC80F3A96F66DAE
  %dotp16 = fadd double %ik_kj15, 0.000000e+00
  %ik_kj17 = fmul double %pdn4, 0x3FEE8D9247933FBD
  %dotp18 = fadd double %ik_kj17, %dotp16
  %ik_kj19 = fmul double %pdn8, 0xBFEEAA83E6291121
  %dotp20 = fadd double %ik_kj19, %dotp18
  %pdpxj21 = fmul double %dotp20, 4.000000e+00
  %xf22 = fadd double %pdpxj21, %xf
  %ik_kj23 = fmul double %pdn, 0x3FB80F3A96F66DAF
  %dotp24 = fadd double %ik_kj23, 0.000000e+00
  %ik_kj25 = fmul double %pdn4, 0x3FDE8D9247933FB6
  %dotp26 = fadd double %ik_kj25, %dotp24
  %ik_kj27 = fmul double %pdn8, 0x3FE471AD441B60C0
  %dotp28 = fadd double %ik_kj27, %dotp26
  %pdpxj29 = fmul double %dotp28, 2.000000e+00
  %xf30 = fadd double %pdpxj29, %xf22
  %ik_kj31 = fmul double %pdn1, 0xBFF09FC209315134
  %dotp32 = fadd double %ik_kj31, 0.000000e+00
  %ik_kj33 = fmul double %pdn5, 0x3FE01F0E0F51E37F
  %dotp34 = fadd double %ik_kj33, %dotp32
  %ik_kj35 = fmul double %pdn9, 0xBC8EAA83E6291121
  %dotp36 = fadd double %ik_kj35, %dotp34
  %pdpxj37 = fmul double %dotp36, 1.000000e+00
  %xf38 = fadd double %pdpxj37, 0.000000e+00
  %ik_kj39 = fmul double %pdn1, 0x3FC80F3A96F66DAE
  %dotp40 = fadd double %ik_kj39, 0.000000e+00
  %ik_kj41 = fmul double %pdn5, 0x3FEE8D9247933FBD
  %dotp42 = fadd double %ik_kj41, %dotp40
  %ik_kj43 = fmul double %pdn9, 0xBFEEAA83E6291121
  %dotp44 = fadd double %ik_kj43, %dotp42
  %pdpxj45 = fmul double %dotp44, 4.000000e+00
  %xf46 = fadd double %pdpxj45, %xf38
  %ik_kj47 = fmul double %pdn1, 0x3FB80F3A96F66DAF
  %dotp48 = fadd double %ik_kj47, 0.000000e+00
  %ik_kj49 = fmul double %pdn5, 0x3FDE8D9247933FB6
  %dotp50 = fadd double %ik_kj49, %dotp48
  %ik_kj51 = fmul double %pdn9, 0x3FE471AD441B60C0
  %dotp52 = fadd double %ik_kj51, %dotp50
  %pdpxj53 = fmul double %dotp52, 2.000000e+00
  %xf54 = fadd double %pdpxj53, %xf46
  %ik_kj55 = fmul double %pdn2, 0xBFF09FC209315134
  %dotp56 = fadd double %ik_kj55, 0.000000e+00
  %ik_kj57 = fmul double %pdn6, 0x3FE01F0E0F51E37F
  %dotp58 = fadd double %ik_kj57, %dotp56
  %ik_kj59 = fmul double %pdn10, 0xBC8EAA83E6291121
  %dotp60 = fadd double %ik_kj59, %dotp58
  %pdpxj61 = fmul double %dotp60, 1.000000e+00
  %xf62 = fadd double %pdpxj61, 0.000000e+00
  %ik_kj63 = fmul double %pdn2, 0x3FC80F3A96F66DAE
  %dotp64 = fadd double %ik_kj63, 0.000000e+00
  %ik_kj65 = fmul double %pdn6, 0x3FEE8D9247933FBD
  %dotp66 = fadd double %ik_kj65, %dotp64
  %ik_kj67 = fmul double %pdn10, 0xBFEEAA83E6291121
  %dotp68 = fadd double %ik_kj67, %dotp66
  %pdpxj69 = fmul double %dotp68, 4.000000e+00
  %xf70 = fadd double %pdpxj69, %xf62
  %ik_kj71 = fmul double %pdn2, 0x3FB80F3A96F66DAF
  %dotp72 = fadd double %ik_kj71, 0.000000e+00
  %ik_kj73 = fmul double %pdn6, 0x3FDE8D9247933FB6
  %dotp74 = fadd double %ik_kj73, %dotp72
  %ik_kj75 = fmul double %pdn10, 0x3FE471AD441B60C0
  %dotp76 = fadd double %ik_kj75, %dotp74
  %pdpxj77 = fmul double %dotp76, 2.000000e+00
=======
  %iexpt = sub i32 %2, 3
  %fexpt = uitofp i32 %iexpt to double
  %eigvexpt = call double @llvm.pow.f64(double 0xBFBB0404CAEA1034, double %fexpt)
  %pdn = fmul double 0xBFEC1D6FA818187F, %eigvexpt
  %pdn1 = fmul double 0x3FD96E64D270F57C, %eigvexpt
  %pdn2 = fmul double 0x3FD0F44336F5F8FF, %eigvexpt
  %eigvexpt3 = call double @llvm.pow.f64(double 0x3FF1B0404CAEA101, double %fexpt)
  %pdn4 = fmul double 0x3FC623BE35035B23, %eigvexpt3
  %pdn5 = fmul double 0x3FEA396BF8F24F62, %eigvexpt3
  %pdn6 = fmul double 0x3FE17B9D50A18A42, %eigvexpt3
  %eigvexpt7 = call double @llvm.pow.f64(double 1.000000e+00, double %fexpt)
  %pdn8 = fmul double 0xBCC23BACD5746AD9, %eigvexpt7
  %pdn9 = fmul double 0xBFEC9F25C5BFEDE1, %eigvexpt7
  %pdn10 = fmul double 0x3FDC9F25C5BFEDB4, %eigvexpt7
  %ik_kj = fmul double %pdn, 0xBFF09FC209315135
  %dotp = fadd double %ik_kj, 0.000000e+00
  %ik_kj11 = fmul double %pdn4, 0x3FE01F0E0F51E380
  %dotp12 = fadd double %ik_kj11, %dotp
  %ik_kj13 = fmul double %pdn8, 0x3C8EAA83E629112D
  %dotp14 = fadd double %ik_kj13, %dotp12
  %pdpxj = fmul double %dotp14, 1.000000e+00
  %xf = fadd double %pdpxj, 0.000000e+00
  %ik_kj15 = fmul double %pdn, 0x3FB80F3A96F66DB6
  %dotp16 = fadd double %ik_kj15, 0.000000e+00
  %ik_kj17 = fmul double %pdn4, 0x3FDE8D9247933F9A
  %dotp18 = fadd double %ik_kj17, %dotp16
  %ik_kj19 = fmul double %pdn8, 0xBFE471AD441B60C9
  %dotp20 = fadd double %ik_kj19, %dotp18
  %pdpxj21 = fmul double %dotp20, 2.000000e+00
  %xf22 = fadd double %pdpxj21, %xf
  %ik_kj23 = fmul double %pdn, 0x3FC80F3A96F66DB5
  %dotp24 = fadd double %ik_kj23, 0.000000e+00
  %ik_kj25 = fmul double %pdn4, 0x3FEE8D9247933FD2
  %dotp26 = fadd double %ik_kj25, %dotp24
  %ik_kj27 = fmul double %pdn8, 0x3FEEAA83E629112D
  %dotp28 = fadd double %ik_kj27, %dotp26
  %pdpxj29 = fmul double %dotp28, 4.000000e+00
  %xf30 = fadd double %pdpxj29, %xf22
  %ik_kj31 = fmul double %pdn1, 0xBFF09FC209315135
  %dotp32 = fadd double %ik_kj31, 0.000000e+00
  %ik_kj33 = fmul double %pdn5, 0x3FE01F0E0F51E380
  %dotp34 = fadd double %ik_kj33, %dotp32
  %ik_kj35 = fmul double %pdn9, 0x3C8EAA83E629112D
  %dotp36 = fadd double %ik_kj35, %dotp34
  %pdpxj37 = fmul double %dotp36, 1.000000e+00
  %xf38 = fadd double %pdpxj37, 0.000000e+00
  %ik_kj39 = fmul double %pdn1, 0x3FB80F3A96F66DB6
  %dotp40 = fadd double %ik_kj39, 0.000000e+00
  %ik_kj41 = fmul double %pdn5, 0x3FDE8D9247933F9A
  %dotp42 = fadd double %ik_kj41, %dotp40
  %ik_kj43 = fmul double %pdn9, 0xBFE471AD441B60C9
  %dotp44 = fadd double %ik_kj43, %dotp42
  %pdpxj45 = fmul double %dotp44, 2.000000e+00
  %xf46 = fadd double %pdpxj45, %xf38
  %ik_kj47 = fmul double %pdn1, 0x3FC80F3A96F66DB5
  %dotp48 = fadd double %ik_kj47, 0.000000e+00
  %ik_kj49 = fmul double %pdn5, 0x3FEE8D9247933FD2
  %dotp50 = fadd double %ik_kj49, %dotp48
  %ik_kj51 = fmul double %pdn9, 0x3FEEAA83E629112D
  %dotp52 = fadd double %ik_kj51, %dotp50
  %pdpxj53 = fmul double %dotp52, 4.000000e+00
  %xf54 = fadd double %pdpxj53, %xf46
  %ik_kj55 = fmul double %pdn2, 0xBFF09FC209315135
  %dotp56 = fadd double %ik_kj55, 0.000000e+00
  %ik_kj57 = fmul double %pdn6, 0x3FE01F0E0F51E380
  %dotp58 = fadd double %ik_kj57, %dotp56
  %ik_kj59 = fmul double %pdn10, 0x3C8EAA83E629112D
  %dotp60 = fadd double %ik_kj59, %dotp58
  %pdpxj61 = fmul double %dotp60, 1.000000e+00
  %xf62 = fadd double %pdpxj61, 0.000000e+00
  %ik_kj63 = fmul double %pdn2, 0x3FB80F3A96F66DB6
  %dotp64 = fadd double %ik_kj63, 0.000000e+00
  %ik_kj65 = fmul double %pdn6, 0x3FDE8D9247933F9A
  %dotp66 = fadd double %ik_kj65, %dotp64
  %ik_kj67 = fmul double %pdn10, 0xBFE471AD441B60C9
  %dotp68 = fadd double %ik_kj67, %dotp66
  %pdpxj69 = fmul double %dotp68, 2.000000e+00
  %xf70 = fadd double %pdpxj69, %xf62
  %ik_kj71 = fmul double %pdn2, 0x3FC80F3A96F66DB5
  %dotp72 = fadd double %ik_kj71, 0.000000e+00
  %ik_kj73 = fmul double %pdn6, 0x3FEE8D9247933FD2
  %dotp74 = fadd double %ik_kj73, %dotp72
  %ik_kj75 = fmul double %pdn10, 0x3FEEAA83E629112D
  %dotp76 = fadd double %ik_kj75, %dotp74
  %pdpxj77 = fmul double %dotp76, 4.000000e+00
>>>>>>> 555a31b8
  %xf78 = fadd double %pdpxj77, %xf70
  br label %._crit_edge

._crit_edge:                                      ; preds = %dgen, %0
<<<<<<< HEAD
  %c.0.lcssa = phi double [ 4.000000e+00, %0 ], [ %xf54, %dgen ]
=======
  %c.0.lcssa = phi double [ 4.000000e+00, %0 ], [ %xf78, %dgen ]
>>>>>>> 555a31b8
  ret double %c.0.lcssa
}

define i32 @main(i32 %argc, i8** nocapture %argv) nounwind uwtable {
  %1 = icmp eq i32 %argc, 2
  br i1 %1, label %4, label %2

; <label>:2                                       ; preds = %0
  %3 = tail call i32 @puts(i8* getelementptr inbounds ([25 x i8]* @.str, i64 0, i64 0))
  br label %11

; <label>:4                                       ; preds = %0
  %5 = getelementptr inbounds i8** %argv, i64 1
  %6 = load i8** %5, align 8, !tbaa !0
  %7 = tail call i32 @atoi(i8* %6) nounwind readonly
  %8 = icmp slt i32 %7, 3
  br i1 %8, label %_Z6dragoni.exit, label %.lr.ph.i

.lr.ph.i:                                         ; preds = %4
  %9 = add i32 %7, 1
<<<<<<< HEAD
  br label %10

; <label>:10                                      ; preds = %10, %.lr.ph.i
  %i.04.i = phi i32 [ 3, %.lr.ph.i ], [ %18, %10 ]
  %a.03.i = phi double [ 1.000000e+00, %.lr.ph.i ], [ %13, %10 ]
  %b.02.i = phi double [ 2.000000e+00, %.lr.ph.i ], [ %15, %10 ]
  %c.01.i = phi double [ 4.000000e+00, %.lr.ph.i ], [ %17, %10 ]
  %11 = fmul double %b.02.i, 1.000000e-01
  %12 = fmul double %c.01.i, 2.000000e-01
  %13 = fadd double %11, %12
  %14 = fmul double %a.03.i, 5.000000e-01
  %15 = fadd double %14, %b.02.i
  %16 = fdiv double %a.03.i, 3.000000e+00
  %17 = fadd double %16, %c.01.i
  %18 = add nsw i32 %i.04.i, 1
  %exitcond.i = icmp eq i32 %18, %9
  br i1 %exitcond.i, label %_Z6dragoni.exit, label %10

_Z6dragoni.exit:                                  ; preds = %10, %4
  %c.0.lcssa.i = phi double [ 4.000000e+00, %4 ], [ %17, %10 ]
  %19 = tail call i32 (i8*, ...)* @printf(i8* getelementptr inbounds ([17 x i8]* @.str2, i64 0, i64 0), i32 %7, double %c.0.lcssa.i)
  br label %20
=======
  br label %dgen

dgen:                                             ; preds = %.lr.ph.i
  %iexpt = sub i32 %9, 3
  %fexpt = uitofp i32 %iexpt to double
  %eigvexpt = call double @llvm.pow.f64(double 0xBFBB0404CAEA1034, double %fexpt)
  %pdn = fmul double 0xBFEC1D6FA818187F, %eigvexpt
  %pdn1 = fmul double 0x3FD96E64D270F57C, %eigvexpt
  %pdn2 = fmul double 0x3FD0F44336F5F8FF, %eigvexpt
  %eigvexpt3 = call double @llvm.pow.f64(double 0x3FF1B0404CAEA101, double %fexpt)
  %pdn4 = fmul double 0x3FC623BE35035B23, %eigvexpt3
  %pdn5 = fmul double 0x3FEA396BF8F24F62, %eigvexpt3
  %pdn6 = fmul double 0x3FE17B9D50A18A42, %eigvexpt3
  %eigvexpt7 = call double @llvm.pow.f64(double 1.000000e+00, double %fexpt)
  %pdn8 = fmul double 0xBCC23BACD5746AD9, %eigvexpt7
  %pdn9 = fmul double 0xBFEC9F25C5BFEDE1, %eigvexpt7
  %pdn10 = fmul double 0x3FDC9F25C5BFEDB4, %eigvexpt7
  %ik_kj = fmul double %pdn, 0xBFF09FC209315135
  %dotp = fadd double %ik_kj, 0.000000e+00
  %ik_kj11 = fmul double %pdn4, 0x3FE01F0E0F51E380
  %dotp12 = fadd double %ik_kj11, %dotp
  %ik_kj13 = fmul double %pdn8, 0x3C8EAA83E629112D
  %dotp14 = fadd double %ik_kj13, %dotp12
  %pdpxj = fmul double %dotp14, 1.000000e+00
  %xf = fadd double %pdpxj, 0.000000e+00
  %ik_kj15 = fmul double %pdn, 0x3FB80F3A96F66DB6
  %dotp16 = fadd double %ik_kj15, 0.000000e+00
  %ik_kj17 = fmul double %pdn4, 0x3FDE8D9247933F9A
  %dotp18 = fadd double %ik_kj17, %dotp16
  %ik_kj19 = fmul double %pdn8, 0xBFE471AD441B60C9
  %dotp20 = fadd double %ik_kj19, %dotp18
  %pdpxj21 = fmul double %dotp20, 2.000000e+00
  %xf22 = fadd double %pdpxj21, %xf
  %ik_kj23 = fmul double %pdn, 0x3FC80F3A96F66DB5
  %dotp24 = fadd double %ik_kj23, 0.000000e+00
  %ik_kj25 = fmul double %pdn4, 0x3FEE8D9247933FD2
  %dotp26 = fadd double %ik_kj25, %dotp24
  %ik_kj27 = fmul double %pdn8, 0x3FEEAA83E629112D
  %dotp28 = fadd double %ik_kj27, %dotp26
  %pdpxj29 = fmul double %dotp28, 4.000000e+00
  %xf30 = fadd double %pdpxj29, %xf22
  %ik_kj31 = fmul double %pdn1, 0xBFF09FC209315135
  %dotp32 = fadd double %ik_kj31, 0.000000e+00
  %ik_kj33 = fmul double %pdn5, 0x3FE01F0E0F51E380
  %dotp34 = fadd double %ik_kj33, %dotp32
  %ik_kj35 = fmul double %pdn9, 0x3C8EAA83E629112D
  %dotp36 = fadd double %ik_kj35, %dotp34
  %pdpxj37 = fmul double %dotp36, 1.000000e+00
  %xf38 = fadd double %pdpxj37, 0.000000e+00
  %ik_kj39 = fmul double %pdn1, 0x3FB80F3A96F66DB6
  %dotp40 = fadd double %ik_kj39, 0.000000e+00
  %ik_kj41 = fmul double %pdn5, 0x3FDE8D9247933F9A
  %dotp42 = fadd double %ik_kj41, %dotp40
  %ik_kj43 = fmul double %pdn9, 0xBFE471AD441B60C9
  %dotp44 = fadd double %ik_kj43, %dotp42
  %pdpxj45 = fmul double %dotp44, 2.000000e+00
  %xf46 = fadd double %pdpxj45, %xf38
  %ik_kj47 = fmul double %pdn1, 0x3FC80F3A96F66DB5
  %dotp48 = fadd double %ik_kj47, 0.000000e+00
  %ik_kj49 = fmul double %pdn5, 0x3FEE8D9247933FD2
  %dotp50 = fadd double %ik_kj49, %dotp48
  %ik_kj51 = fmul double %pdn9, 0x3FEEAA83E629112D
  %dotp52 = fadd double %ik_kj51, %dotp50
  %pdpxj53 = fmul double %dotp52, 4.000000e+00
  %xf54 = fadd double %pdpxj53, %xf46
  %ik_kj55 = fmul double %pdn2, 0xBFF09FC209315135
  %dotp56 = fadd double %ik_kj55, 0.000000e+00
  %ik_kj57 = fmul double %pdn6, 0x3FE01F0E0F51E380
  %dotp58 = fadd double %ik_kj57, %dotp56
  %ik_kj59 = fmul double %pdn10, 0x3C8EAA83E629112D
  %dotp60 = fadd double %ik_kj59, %dotp58
  %pdpxj61 = fmul double %dotp60, 1.000000e+00
  %xf62 = fadd double %pdpxj61, 0.000000e+00
  %ik_kj63 = fmul double %pdn2, 0x3FB80F3A96F66DB6
  %dotp64 = fadd double %ik_kj63, 0.000000e+00
  %ik_kj65 = fmul double %pdn6, 0x3FDE8D9247933F9A
  %dotp66 = fadd double %ik_kj65, %dotp64
  %ik_kj67 = fmul double %pdn10, 0xBFE471AD441B60C9
  %dotp68 = fadd double %ik_kj67, %dotp66
  %pdpxj69 = fmul double %dotp68, 2.000000e+00
  %xf70 = fadd double %pdpxj69, %xf62
  %ik_kj71 = fmul double %pdn2, 0x3FC80F3A96F66DB5
  %dotp72 = fadd double %ik_kj71, 0.000000e+00
  %ik_kj73 = fmul double %pdn6, 0x3FEE8D9247933FD2
  %dotp74 = fadd double %ik_kj73, %dotp72
  %ik_kj75 = fmul double %pdn10, 0x3FEEAA83E629112D
  %dotp76 = fadd double %ik_kj75, %dotp74
  %pdpxj77 = fmul double %dotp76, 4.000000e+00
  %xf78 = fadd double %pdpxj77, %xf70
  br label %_Z6dragoni.exit

_Z6dragoni.exit:                                  ; preds = %dgen, %4
  %c.0.lcssa.i = phi double [ 4.000000e+00, %4 ], [ %xf78, %dgen ]
  %10 = tail call i32 (i8*, ...)* @printf(i8* getelementptr inbounds ([17 x i8]* @.str1, i64 0, i64 0), i32 %7, double %c.0.lcssa.i)
  br label %11
>>>>>>> 555a31b8

; <label>:11                                      ; preds = %_Z6dragoni.exit, %2
  %.0 = phi i32 [ 1, %2 ], [ 0, %_Z6dragoni.exit ]
  ret i32 %.0
}

declare i32 @puts(i8* nocapture) nounwind

declare i32 @atoi(i8* nocapture) nounwind readonly

declare i32 @printf(i8* nocapture, ...) nounwind

declare double @llvm.pow.f64(double, double) nounwind readonly

!0 = metadata !{metadata !"any pointer", metadata !1}
!1 = metadata !{metadata !"omnipotent char", metadata !2}
!2 = metadata !{metadata !"Simple C/C++ TBAA"}<|MERGE_RESOLUTION|>--- conflicted
+++ resolved
@@ -2,31 +2,9 @@
 target datalayout = "e-p:64:64:64-i1:8:8-i8:8:8-i16:16:16-i32:32:32-i64:64:64-f32:32:32-f64:64:64-v64:64:64-v128:128:128-a0:0:64-s0:64:64-f80:128:128-n8:16:32:64-S128"
 target triple = "x86_64-unknown-linux-gnu"
 
-<<<<<<< HEAD
-@.str = private unnamed_addr constant [6 x i8] c"Beep.\00", align 1
-@.str1 = private unnamed_addr constant [25 x i8] c"Usage: ./dragon <number>\00", align 1
-@.str2 = private unnamed_addr constant [17 x i8] c"dragon(%d) = %f\0A\00", align 1
-
-define void @_Z3fooi(i32 %n) nounwind uwtable {
-  %1 = srem i32 %n, 100
-  %2 = icmp eq i32 %1, 0
-  br i1 %2, label %3, label %5
-
-; <label>:3                                       ; preds = %0
-  %4 = tail call i32 @puts(i8* getelementptr inbounds ([6 x i8]* @.str, i64 0, i64 0))
-  br label %5
-
-; <label>:5                                       ; preds = %3, %0
-  ret void
-}
-
-declare i32 @puts(i8* nocapture) nounwind
-
-=======
 @.str = private unnamed_addr constant [25 x i8] c"Usage: ./dragon <number>\00", align 1
 @.str1 = private unnamed_addr constant [17 x i8] c"dragon(%d) = %f\0A\00", align 1
 
->>>>>>> 555a31b8
 define double @_Z6dragoni(i32 %n) nounwind uwtable readnone {
   %1 = icmp slt i32 %n, 3
   br i1 %1, label %._crit_edge, label %.lr.ph
@@ -36,92 +14,6 @@
   br label %dgen
 
 dgen:                                             ; preds = %.lr.ph
-<<<<<<< HEAD
-  %expt = uitofp i32 %n to double
-  %eigvexpt = call double @llvm.pow.f64(double 0xBFBB0404CAEA102C, double %expt)
-  %pdn = fmul double 0xBFEC1D6FA8181881, %eigvexpt
-  %pdn1 = fmul double 0x3FD0F44336F5F8FE, %eigvexpt
-  %pdn2 = fmul double 0x3FD96E64D270F57C, %eigvexpt
-  %eigvexpt3 = call double @llvm.pow.f64(double 0x3FF1B0404CAEA102, double %expt)
-  %pdn4 = fmul double 0x3FC623BE35035B1E, %eigvexpt3
-  %pdn5 = fmul double 0x3FE17B9D50A18A42, %eigvexpt3
-  %pdn6 = fmul double 0x3FEA396BF8F24F62, %eigvexpt3
-  %eigvexpt7 = call double @llvm.pow.f64(double 1.000000e+00, double %expt)
-  %pdn8 = fmul double 0x3C94D67C61A99EB6, %eigvexpt7
-  %pdn9 = fmul double 0xBFDC9F25C5BFEDD2, %eigvexpt7
-  %pdn10 = fmul double 0x3FEC9F25C5BFEDDB, %eigvexpt7
-  %ik_kj = fmul double %pdn, 0xBFF09FC209315134
-  %dotp = fadd double %ik_kj, 0.000000e+00
-  %ik_kj11 = fmul double %pdn4, 0x3FE01F0E0F51E37F
-  %dotp12 = fadd double %ik_kj11, %dotp
-  %ik_kj13 = fmul double %pdn8, 0xBC8EAA83E6291121
-  %dotp14 = fadd double %ik_kj13, %dotp12
-  %pdpxj = fmul double %dotp14, 1.000000e+00
-  %xf = fadd double %pdpxj, 0.000000e+00
-  %ik_kj15 = fmul double %pdn, 0x3FC80F3A96F66DAE
-  %dotp16 = fadd double %ik_kj15, 0.000000e+00
-  %ik_kj17 = fmul double %pdn4, 0x3FEE8D9247933FBD
-  %dotp18 = fadd double %ik_kj17, %dotp16
-  %ik_kj19 = fmul double %pdn8, 0xBFEEAA83E6291121
-  %dotp20 = fadd double %ik_kj19, %dotp18
-  %pdpxj21 = fmul double %dotp20, 4.000000e+00
-  %xf22 = fadd double %pdpxj21, %xf
-  %ik_kj23 = fmul double %pdn, 0x3FB80F3A96F66DAF
-  %dotp24 = fadd double %ik_kj23, 0.000000e+00
-  %ik_kj25 = fmul double %pdn4, 0x3FDE8D9247933FB6
-  %dotp26 = fadd double %ik_kj25, %dotp24
-  %ik_kj27 = fmul double %pdn8, 0x3FE471AD441B60C0
-  %dotp28 = fadd double %ik_kj27, %dotp26
-  %pdpxj29 = fmul double %dotp28, 2.000000e+00
-  %xf30 = fadd double %pdpxj29, %xf22
-  %ik_kj31 = fmul double %pdn1, 0xBFF09FC209315134
-  %dotp32 = fadd double %ik_kj31, 0.000000e+00
-  %ik_kj33 = fmul double %pdn5, 0x3FE01F0E0F51E37F
-  %dotp34 = fadd double %ik_kj33, %dotp32
-  %ik_kj35 = fmul double %pdn9, 0xBC8EAA83E6291121
-  %dotp36 = fadd double %ik_kj35, %dotp34
-  %pdpxj37 = fmul double %dotp36, 1.000000e+00
-  %xf38 = fadd double %pdpxj37, 0.000000e+00
-  %ik_kj39 = fmul double %pdn1, 0x3FC80F3A96F66DAE
-  %dotp40 = fadd double %ik_kj39, 0.000000e+00
-  %ik_kj41 = fmul double %pdn5, 0x3FEE8D9247933FBD
-  %dotp42 = fadd double %ik_kj41, %dotp40
-  %ik_kj43 = fmul double %pdn9, 0xBFEEAA83E6291121
-  %dotp44 = fadd double %ik_kj43, %dotp42
-  %pdpxj45 = fmul double %dotp44, 4.000000e+00
-  %xf46 = fadd double %pdpxj45, %xf38
-  %ik_kj47 = fmul double %pdn1, 0x3FB80F3A96F66DAF
-  %dotp48 = fadd double %ik_kj47, 0.000000e+00
-  %ik_kj49 = fmul double %pdn5, 0x3FDE8D9247933FB6
-  %dotp50 = fadd double %ik_kj49, %dotp48
-  %ik_kj51 = fmul double %pdn9, 0x3FE471AD441B60C0
-  %dotp52 = fadd double %ik_kj51, %dotp50
-  %pdpxj53 = fmul double %dotp52, 2.000000e+00
-  %xf54 = fadd double %pdpxj53, %xf46
-  %ik_kj55 = fmul double %pdn2, 0xBFF09FC209315134
-  %dotp56 = fadd double %ik_kj55, 0.000000e+00
-  %ik_kj57 = fmul double %pdn6, 0x3FE01F0E0F51E37F
-  %dotp58 = fadd double %ik_kj57, %dotp56
-  %ik_kj59 = fmul double %pdn10, 0xBC8EAA83E6291121
-  %dotp60 = fadd double %ik_kj59, %dotp58
-  %pdpxj61 = fmul double %dotp60, 1.000000e+00
-  %xf62 = fadd double %pdpxj61, 0.000000e+00
-  %ik_kj63 = fmul double %pdn2, 0x3FC80F3A96F66DAE
-  %dotp64 = fadd double %ik_kj63, 0.000000e+00
-  %ik_kj65 = fmul double %pdn6, 0x3FEE8D9247933FBD
-  %dotp66 = fadd double %ik_kj65, %dotp64
-  %ik_kj67 = fmul double %pdn10, 0xBFEEAA83E6291121
-  %dotp68 = fadd double %ik_kj67, %dotp66
-  %pdpxj69 = fmul double %dotp68, 4.000000e+00
-  %xf70 = fadd double %pdpxj69, %xf62
-  %ik_kj71 = fmul double %pdn2, 0x3FB80F3A96F66DAF
-  %dotp72 = fadd double %ik_kj71, 0.000000e+00
-  %ik_kj73 = fmul double %pdn6, 0x3FDE8D9247933FB6
-  %dotp74 = fadd double %ik_kj73, %dotp72
-  %ik_kj75 = fmul double %pdn10, 0x3FE471AD441B60C0
-  %dotp76 = fadd double %ik_kj75, %dotp74
-  %pdpxj77 = fmul double %dotp76, 2.000000e+00
-=======
   %iexpt = sub i32 %2, 3
   %fexpt = uitofp i32 %iexpt to double
   %eigvexpt = call double @llvm.pow.f64(double 0xBFBB0404CAEA1034, double %fexpt)
@@ -207,16 +99,11 @@
   %ik_kj75 = fmul double %pdn10, 0x3FEEAA83E629112D
   %dotp76 = fadd double %ik_kj75, %dotp74
   %pdpxj77 = fmul double %dotp76, 4.000000e+00
->>>>>>> 555a31b8
   %xf78 = fadd double %pdpxj77, %xf70
   br label %._crit_edge
 
 ._crit_edge:                                      ; preds = %dgen, %0
-<<<<<<< HEAD
-  %c.0.lcssa = phi double [ 4.000000e+00, %0 ], [ %xf54, %dgen ]
-=======
   %c.0.lcssa = phi double [ 4.000000e+00, %0 ], [ %xf78, %dgen ]
->>>>>>> 555a31b8
   ret double %c.0.lcssa
 }
 
@@ -237,30 +124,6 @@
 
 .lr.ph.i:                                         ; preds = %4
   %9 = add i32 %7, 1
-<<<<<<< HEAD
-  br label %10
-
-; <label>:10                                      ; preds = %10, %.lr.ph.i
-  %i.04.i = phi i32 [ 3, %.lr.ph.i ], [ %18, %10 ]
-  %a.03.i = phi double [ 1.000000e+00, %.lr.ph.i ], [ %13, %10 ]
-  %b.02.i = phi double [ 2.000000e+00, %.lr.ph.i ], [ %15, %10 ]
-  %c.01.i = phi double [ 4.000000e+00, %.lr.ph.i ], [ %17, %10 ]
-  %11 = fmul double %b.02.i, 1.000000e-01
-  %12 = fmul double %c.01.i, 2.000000e-01
-  %13 = fadd double %11, %12
-  %14 = fmul double %a.03.i, 5.000000e-01
-  %15 = fadd double %14, %b.02.i
-  %16 = fdiv double %a.03.i, 3.000000e+00
-  %17 = fadd double %16, %c.01.i
-  %18 = add nsw i32 %i.04.i, 1
-  %exitcond.i = icmp eq i32 %18, %9
-  br i1 %exitcond.i, label %_Z6dragoni.exit, label %10
-
-_Z6dragoni.exit:                                  ; preds = %10, %4
-  %c.0.lcssa.i = phi double [ 4.000000e+00, %4 ], [ %17, %10 ]
-  %19 = tail call i32 (i8*, ...)* @printf(i8* getelementptr inbounds ([17 x i8]* @.str2, i64 0, i64 0), i32 %7, double %c.0.lcssa.i)
-  br label %20
-=======
   br label %dgen
 
 dgen:                                             ; preds = %.lr.ph.i
@@ -356,7 +219,6 @@
   %c.0.lcssa.i = phi double [ 4.000000e+00, %4 ], [ %xf78, %dgen ]
   %10 = tail call i32 (i8*, ...)* @printf(i8* getelementptr inbounds ([17 x i8]* @.str1, i64 0, i64 0), i32 %7, double %c.0.lcssa.i)
   br label %11
->>>>>>> 555a31b8
 
 ; <label>:11                                      ; preds = %_Z6dragoni.exit, %2
   %.0 = phi i32 [ 1, %2 ], [ 0, %_Z6dragoni.exit ]
